<<<<<<< HEAD
import numpy


def photonsPerMag(mag, mask, pixel_scale, wvlBand, exposure_time):
=======

# Dictionary of flux values at the top of the atmosphere
#                 band, lamda, dLamda, m=0 flux (Jy)
FLUX_DICTIONARY = {'U': [0.36, 0.15, 1810],
                'B': [0.44, 0.22, 4260],
                'V': [0.55, 0.16, 3640],
                'R': [0.64, 0.23, 3080],
                'I': [1.0, 0.19, 2550],
                'J': [1.26, 0.16, 1600],
                'H': [1.60, 0.23, 1080],
                'K': [2.22, 0.23, 670],
                'g': [0.52, 0.14, 3730],
                'r': [0.67, 0.14, 4490],
                'i': [0.79, 0.16, 4760],
                'z': [0.91, 0.13, 4810]}


def photons_per_mag(mag, mask, pixel_scale, wvlBand, exposure_time):
>>>>>>> af6324d7
    """
    Calculates the photon flux for a given aperture, star magnitude and wavelength band

    Parameters:
        mag (float): Star apparent magnitude
        mask (ndarray): 2-d pupil mask array, 1 is transparent, 0 opaque
        pixel_scale (float): size in metres of each pixel in mask
        wvlBand (float): length of wavelength band in nanometres
        exposure_time (float): Exposure time in seconds

    Returns:
        float: number of photons
    """
    # Area defined in cm, so turn m to cm
    area = mask.sum() * pixel_scale ** 2 * 100 ** 2

    photonPerSecPerAreaPerWvl = 1000 * (10**(-float(mag)/2.5))

    # Wavelength defined in Angstroms
    photonPerSecPerArea = photonPerSecPerAreaPerWvl * wvlBand*10

    photonPerSec = photonPerSecPerArea * area

    photons = float(photonPerSec * exposure_time)

    return photons

<<<<<<< HEAD
=======
def photons_per_band(mag, mask, pxlScale, expTime, waveband='V'):
        '''
        Calculates the photon flux for a given aperture, star magnitude and wavelength band

        Parameters:
            mag (float): Star apparent magnitude
            mask (ndarray): 2-d pupil mask array, 1 is transparent, 0 opaque
            pxlScale (float): size in metres of each pixel in mask
            expTime (float): Exposure time in seconds
            waveband (string): Waveband

        Returns:
            float: number of photons
        '''

        #Area defined m
        area = mask.sum() * pxlScale**2

        # Flux density photons s^-1 m^-2
        flux_photons = magnitude_to_flux(mag,waveband)

        # Total photons
        photons = flux_photons * expTime * area

        return photons

>>>>>>> af6324d7

def magnitude_to_flux(magnitude, waveband='V'):
    """
    Converts apparent magnitude to a flux of photons
    
    Parameters:
        magnitude (float): Star apparent magnitude
        waveband (string): Waveband of the stellar magnitude, can be U, B, V, R, I, J, H, K, g, r, i, z

    Returns:
        float: Number of photons emitted by the object per second per meter squared

    """
<<<<<<< HEAD
    # Dictionary of flux values at the top of the atmosphere
    #                 band, lamda, dLamda, m=0 flux (Jy)
    flux_dictionary = {'U': [0.36, 0.15, 1810],
                       'B': [0.44, 0.22, 4260],
                       'V': [0.55, 0.16, 3640],
                       'R': [0.64, 0.23, 3080],
                       'I': [1.0, 0.19, 2550],
                       'J': [1.26, 0.16, 1600],
                       'H': [1.60, 0.23, 1080],
                       'K': [2.22, 0.23, 670],
                       'g': [0.52, 0.14, 3730],
                       'r': [0.67, 0.14, 4490],
                       'i': [0.79, 0.16, 4760],
                       'z': [0.91, 0.13, 4810]}

    flux_Jy = flux_dictionary[waveband][2] * 10 ** (-0.4 * magnitude)
    flux_photons = flux_Jy * 1.51E7 * flux_dictionary[waveband][1]  # photons sec^-1 m^-2
=======

    flux_Jy = FLUX_DICTIONARY[waveband][2] * 10 ** (-0.4 * magnitude)
    flux_photons = flux_Jy * 1.51E7 * FLUX_DICTIONARY[waveband][1]  # photons sec^-1 m^-2
>>>>>>> af6324d7
    return flux_photons


def flux_to_magnitude(flux, waveband='V'):
    """
    Converts incident flux of photons to the apparent magnitude
    
    Parameters:
        flux (float): Number of photons received from an object per second per meter squared
        waveband (string): Waveband of the measured flux, can be U, B, V, R, I, J, H, K, g, r, i, z

    Returns:
        float: Apparent magnitude
    """
<<<<<<< HEAD
    # Dictionary of flux values at the top of the atmosphere
    #                 band, lamda, dLamda, m=0 flux (Jy)
    flux_dictionary = {'U': [0.36, 0.15, 1810],
                       'B': [0.44, 0.22, 4260],
                       'V': [0.55, 0.16, 3640],
                       'R': [0.64, 0.23, 3080],
                       'I': [1.0, 0.19, 2550],
                       'J': [1.26, 0.16, 1600],
                       'H': [1.60, 0.23, 1080],
                       'K': [2.22, 0.23, 670],
                       'g': [0.52, 0.14, 3730],
                       'r': [0.67, 0.14, 4490],
                       'i': [0.79, 0.16, 4760],
                       'z': [0.91, 0.13, 4810]}

    flux_Jy = flux / (1.51E7 * flux_dictionary[waveband][1])
    magnitude = float(-2.5 * numpy.log10(flux_Jy / flux_dictionary[waveband][2]))
=======

    flux_Jy = flux / (1.51E7 * FLUX_DICTIONARY[waveband][1])
    magnitude = float(-2.5 * numpy.log10(flux_Jy / FLUX_DICTIONARY[waveband][2]))
>>>>>>> af6324d7
    return magnitude<|MERGE_RESOLUTION|>--- conflicted
+++ resolved
@@ -1,9 +1,3 @@
-<<<<<<< HEAD
-import numpy
-
-
-def photonsPerMag(mag, mask, pixel_scale, wvlBand, exposure_time):
-=======
 
 # Dictionary of flux values at the top of the atmosphere
 #                 band, lamda, dLamda, m=0 flux (Jy)
@@ -22,7 +16,6 @@
 
 
 def photons_per_mag(mag, mask, pixel_scale, wvlBand, exposure_time):
->>>>>>> af6324d7
     """
     Calculates the photon flux for a given aperture, star magnitude and wavelength band
 
@@ -50,8 +43,6 @@
 
     return photons
 
-<<<<<<< HEAD
-=======
 def photons_per_band(mag, mask, pxlScale, expTime, waveband='V'):
         '''
         Calculates the photon flux for a given aperture, star magnitude and wavelength band
@@ -78,7 +69,6 @@
 
         return photons
 
->>>>>>> af6324d7
 
 def magnitude_to_flux(magnitude, waveband='V'):
     """
@@ -92,29 +82,9 @@
         float: Number of photons emitted by the object per second per meter squared
 
     """
-<<<<<<< HEAD
-    # Dictionary of flux values at the top of the atmosphere
-    #                 band, lamda, dLamda, m=0 flux (Jy)
-    flux_dictionary = {'U': [0.36, 0.15, 1810],
-                       'B': [0.44, 0.22, 4260],
-                       'V': [0.55, 0.16, 3640],
-                       'R': [0.64, 0.23, 3080],
-                       'I': [1.0, 0.19, 2550],
-                       'J': [1.26, 0.16, 1600],
-                       'H': [1.60, 0.23, 1080],
-                       'K': [2.22, 0.23, 670],
-                       'g': [0.52, 0.14, 3730],
-                       'r': [0.67, 0.14, 4490],
-                       'i': [0.79, 0.16, 4760],
-                       'z': [0.91, 0.13, 4810]}
-
-    flux_Jy = flux_dictionary[waveband][2] * 10 ** (-0.4 * magnitude)
-    flux_photons = flux_Jy * 1.51E7 * flux_dictionary[waveband][1]  # photons sec^-1 m^-2
-=======
 
     flux_Jy = FLUX_DICTIONARY[waveband][2] * 10 ** (-0.4 * magnitude)
     flux_photons = flux_Jy * 1.51E7 * FLUX_DICTIONARY[waveband][1]  # photons sec^-1 m^-2
->>>>>>> af6324d7
     return flux_photons
 
 
@@ -129,27 +99,7 @@
     Returns:
         float: Apparent magnitude
     """
-<<<<<<< HEAD
-    # Dictionary of flux values at the top of the atmosphere
-    #                 band, lamda, dLamda, m=0 flux (Jy)
-    flux_dictionary = {'U': [0.36, 0.15, 1810],
-                       'B': [0.44, 0.22, 4260],
-                       'V': [0.55, 0.16, 3640],
-                       'R': [0.64, 0.23, 3080],
-                       'I': [1.0, 0.19, 2550],
-                       'J': [1.26, 0.16, 1600],
-                       'H': [1.60, 0.23, 1080],
-                       'K': [2.22, 0.23, 670],
-                       'g': [0.52, 0.14, 3730],
-                       'r': [0.67, 0.14, 4490],
-                       'i': [0.79, 0.16, 4760],
-                       'z': [0.91, 0.13, 4810]}
-
-    flux_Jy = flux / (1.51E7 * flux_dictionary[waveband][1])
-    magnitude = float(-2.5 * numpy.log10(flux_Jy / flux_dictionary[waveband][2]))
-=======
 
     flux_Jy = flux / (1.51E7 * FLUX_DICTIONARY[waveband][1])
     magnitude = float(-2.5 * numpy.log10(flux_Jy / FLUX_DICTIONARY[waveband][2]))
->>>>>>> af6324d7
     return magnitude